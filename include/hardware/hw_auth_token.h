/*
 * Copyright (C) 2014 The Android Open Source Project
 *
 * Licensed under the Apache License, Version 2.0 (the "License");
 * you may not use this file except in compliance with the License.
 * You may obtain a copy of the License at
 *
 *      http://www.apache.org/licenses/LICENSE-2.0
 *
 * Unless required by applicable law or agreed to in writing, software
 * distributed under the License is distributed on an "AS IS" BASIS,
 * WITHOUT WARRANTIES OR CONDITIONS OF ANY KIND, either express or implied.
 * See the License for the specific language governing permissions and
 * limitations under the License.
 */

#include <stdint.h>

#ifndef ANDROID_HARDWARE_HW_AUTH_TOKEN_H
#define ANDROID_HARDWARE_HW_AUTH_TOKEN_H

#ifdef __cplusplus
extern "C" {
#endif  // __cplusplus

<<<<<<< HEAD
static const uint8_t HW_AUTH_TOKEN_VERSION = 0;
=======
#define HW_AUTH_TOKEN_VERSION 0
>>>>>>> d6aebac3

typedef enum {
    HW_AUTH_NONE = 0,
    HW_AUTH_PASSWORD = 1 << 0,
    HW_AUTH_FINGERPRINT = 1 << 1,
    // Additional entries should be powers of 2.
    HW_AUTH_ANY = UINT32_MAX,
} hw_authenticator_type_t;

/**
 * Data format for an authentication record used to prove successful authentication.
 */
typedef struct __attribute__((__packed__)) {
    uint8_t version;  // Current version is 0
    uint64_t challenge;
    uint64_t user_id;             // secure user ID, not Android user ID
    uint64_t authenticator_id;    // secure authenticator ID
    uint32_t authenticator_type;  // hw_authenticator_type_t, in network order
    uint64_t timestamp;           // in network order
    uint8_t hmac[32];
} hw_auth_token_t;

#ifdef __cplusplus
}  // extern "C"
#endif  // __cplusplus

#endif  // ANDROID_HARDWARE_HW_AUTH_TOKEN_H<|MERGE_RESOLUTION|>--- conflicted
+++ resolved
@@ -23,11 +23,7 @@
 extern "C" {
 #endif  // __cplusplus
 
-<<<<<<< HEAD
-static const uint8_t HW_AUTH_TOKEN_VERSION = 0;
-=======
 #define HW_AUTH_TOKEN_VERSION 0
->>>>>>> d6aebac3
 
 typedef enum {
     HW_AUTH_NONE = 0,

/*
 * Copyright (C) 2012 The Android Open Source Project
 *
 * Licensed under the Apache License, Version 2.0 (the "License");
 * you may not use this file except in compliance with the License.
 * You may obtain a copy of the License at
 *
 *      http://www.apache.org/licenses/LICENSE-2.0
 *
 * Unless required by applicable law or agreed to in writing, software
 * distributed under the License is distributed on an "AS IS" BASIS,
 * WITHOUT WARRANTIES OR CONDITIONS OF ANY KIND, either express or implied.
 * See the License for the specific language governing permissions and
 * limitations under the License.
 */

#define LOG_TAG "usb_audio_hw"
/*#define LOG_NDEBUG 0*/

#include <errno.h>
#include <inttypes.h>
#include <pthread.h>
#include <stdint.h>
#include <stdlib.h>
#include <sys/time.h>

#include <log/log.h>
#include <cutils/str_parms.h>
#include <cutils/properties.h>

#include <hardware/audio.h>
#include <hardware/audio_alsaops.h>
#include <hardware/hardware.h>

#include <system/audio.h>

#include <tinyalsa/asoundlib.h>

#include <audio_utils/channels.h>

/* FOR TESTING:
 * Set k_force_channels to force the number of channels to present to AudioFlinger.
 *   0 disables (this is default: present the device channels to AudioFlinger).
 *   2 forces to legacy stereo mode.
 *
 * Others values can be tried (up to 8).
 * TODO: AudioFlinger cannot support more than 8 active output channels
 * at this time, so limiting logic needs to be put here or communicated from above.
 */
static const unsigned k_force_channels = 0;

#include "alsa_device_profile.h"
#include "alsa_device_proxy.h"
#include "logging.h"

#define DEFAULT_INPUT_BUFFER_SIZE_MS 20

struct audio_device {
    struct audio_hw_device hw_device;

    pthread_mutex_t lock; /* see note below on mutex acquisition order */

    /* output */
    alsa_device_profile out_profile;

    /* input */
    alsa_device_profile in_profile;

    bool mic_muted;

    bool standby;
};

struct stream_out {
    struct audio_stream_out stream;

    pthread_mutex_t lock;               /* see note below on mutex acquisition order */
    bool standby;

    struct audio_device *dev;           /* hardware information - only using this for the lock */

    alsa_device_profile * profile;
    alsa_device_proxy proxy;            /* state of the stream */

    unsigned hal_channel_count;         /* channel count exposed to AudioFlinger.
                                         * This may differ from the device channel count when
                                         * the device is not compatible with AudioFlinger
                                         * capabilities, e.g. exposes too many channels or
                                         * too few channels. */
    void * conversion_buffer;           /* any conversions are put into here
                                         * they could come from here too if
                                         * there was a previous conversion */
    size_t conversion_buffer_size;      /* in bytes */
};

struct stream_in {
    struct audio_stream_in stream;

    pthread_mutex_t lock; /* see note below on mutex acquisition order */
    bool standby;

    struct audio_device *dev;           /* hardware information - only using this for the lock */

    alsa_device_profile * profile;
    alsa_device_proxy proxy;            /* state of the stream */

    unsigned hal_channel_count;         /* channel count exposed to AudioFlinger.
                                         * This may differ from the device channel count when
                                         * the device is not compatible with AudioFlinger
                                         * capabilities, e.g. exposes too many channels or
                                         * too few channels. */
    /* We may need to read more data from the device in order to data reduce to 16bit, 4chan */
    void * conversion_buffer;           /* any conversions are put into here
                                         * they could come from here too if
                                         * there was a previous conversion */
    size_t conversion_buffer_size;      /* in bytes */
};

/*
 * Data Conversions
 */
/*
 * Convert a buffer of packed (3-byte) PCM24LE samples to PCM16LE samples.
 *   in_buff points to the buffer of PCM24LE samples
 *   num_in_samples size of input buffer in SAMPLES
 *   out_buff points to the buffer to receive converted PCM16LE LE samples.
 * returns
 *   the number of BYTES of output data.
 * We are doing this since we *always* present to The Framework as A PCM16LE device, but need to
 * support PCM24_3LE (24-bit, packed).
 * NOTE:
 *   This conversion is safe to do in-place (in_buff == out_buff).
 * TODO Move this to a utilities module.
 */
static size_t convert_24_3_to_16(const unsigned char * in_buff, size_t num_in_samples,
                                 short * out_buff)
{
    /*
     * Move from front to back so that the conversion can be done in-place
     * i.e. in_buff == out_buff
     */
    /* we need 2 bytes in the output for every 3 bytes in the input */
    unsigned char* dst_ptr = (unsigned char*)out_buff;
    const unsigned char* src_ptr = in_buff;
    size_t src_smpl_index;
    for (src_smpl_index = 0; src_smpl_index < num_in_samples; src_smpl_index++) {
        src_ptr++;               /* lowest-(skip)-byte */
        *dst_ptr++ = *src_ptr++; /* low-byte */
        *dst_ptr++ = *src_ptr++; /* high-byte */
    }

    /* return number of *bytes* generated: */
    return num_in_samples * 2;
}

/*
 * Convert a buffer of packed (3-byte) PCM32 samples to PCM16LE samples.
 *   in_buff points to the buffer of PCM32 samples
 *   num_in_samples size of input buffer in SAMPLES
 *   out_buff points to the buffer to receive converted PCM16LE LE samples.
 * returns
 *   the number of BYTES of output data.
 * We are doing this since we *always* present to The Framework as A PCM16LE device, but need to
 * support PCM_FORMAT_S32_LE (32-bit).
 * NOTE:
 *   This conversion is safe to do in-place (in_buff == out_buff).
 * TODO Move this to a utilities module.
 */
static size_t convert_32_to_16(const int32_t * in_buff, size_t num_in_samples, short * out_buff)
{
    /*
     * Move from front to back so that the conversion can be done in-place
     * i.e. in_buff == out_buff
     */

    short * dst_ptr = out_buff;
    const int32_t* src_ptr = in_buff;
    size_t src_smpl_index;
    for (src_smpl_index = 0; src_smpl_index < num_in_samples; src_smpl_index++) {
        *dst_ptr++ = *src_ptr++ >> 16;
    }

    /* return number of *bytes* generated: */
    return num_in_samples * 2;
}

static char * device_get_parameters(alsa_device_profile * profile, const char * keys)
{
    ALOGV("usb:audio_hw::device_get_parameters() keys:%s", keys);

    if (profile->card < 0 || profile->device < 0) {
        return strdup("");
    }

    struct str_parms *query = str_parms_create_str(keys);
    struct str_parms *result = str_parms_create();

    /* These keys are from hardware/libhardware/include/audio.h */
    /* supported sample rates */
    if (str_parms_has_key(query, AUDIO_PARAMETER_STREAM_SUP_SAMPLING_RATES)) {
        char* rates_list = profile_get_sample_rate_strs(profile);
        str_parms_add_str(result, AUDIO_PARAMETER_STREAM_SUP_SAMPLING_RATES,
                          rates_list);
        free(rates_list);
    }

    /* supported channel counts */
    if (str_parms_has_key(query, AUDIO_PARAMETER_STREAM_SUP_CHANNELS)) {
        char* channels_list = profile_get_channel_count_strs(profile);
        str_parms_add_str(result, AUDIO_PARAMETER_STREAM_SUP_CHANNELS,
                          channels_list);
        free(channels_list);
    }

    /* supported sample formats */
    if (str_parms_has_key(query, AUDIO_PARAMETER_STREAM_SUP_FORMATS)) {
        char * format_params = profile_get_format_strs(profile);
        str_parms_add_str(result, AUDIO_PARAMETER_STREAM_SUP_FORMATS,
                          format_params);
        free(format_params);
    }
    str_parms_destroy(query);

    char* result_str = str_parms_to_str(result);
    str_parms_destroy(result);

    ALOGV("usb:audio_hw::device_get_parameters = %s", result_str);

    return result_str;
}

/*
 * HAl Functions
 */
/**
 * NOTE: when multiple mutexes have to be acquired, always respect the
 * following order: hw device > out stream
 */

/*
 * OUT functions
 */
static uint32_t out_get_sample_rate(const struct audio_stream *stream)
{
    uint32_t rate = proxy_get_sample_rate(&((struct stream_out*)stream)->proxy);
    ALOGV("out_get_sample_rate() = %d", rate);
    return rate;
}

static int out_set_sample_rate(struct audio_stream *stream, uint32_t rate)
{
    return 0;
}

static size_t out_get_buffer_size(const struct audio_stream *stream)
{
    const struct stream_out* out = (const struct stream_out*)stream;
    size_t buffer_size =
        proxy_get_period_size(&out->proxy) * audio_stream_out_frame_size(&(out->stream));
    return buffer_size;
}

static uint32_t out_get_channels(const struct audio_stream *stream)
{
    const struct stream_out *out = (const struct stream_out*)stream;
    return audio_channel_out_mask_from_count(out->hal_channel_count);
}

static audio_format_t out_get_format(const struct audio_stream *stream)
{
    /* Note: The HAL doesn't do any FORMAT conversion at this time. It
     * Relies on the framework to provide data in the specified format.
     * This could change in the future.
     */
    alsa_device_proxy * proxy = &((struct stream_out*)stream)->proxy;
    audio_format_t format = audio_format_from_pcm_format(proxy_get_format(proxy));
    return format;
}

static int out_set_format(struct audio_stream *stream, audio_format_t format)
{
    return 0;
}

static int out_standby(struct audio_stream *stream)
{
    struct stream_out *out = (struct stream_out *)stream;

    pthread_mutex_lock(&out->dev->lock);
    pthread_mutex_lock(&out->lock);

    if (!out->standby) {
        proxy_close(&out->proxy);
        out->standby = true;
    }

    pthread_mutex_unlock(&out->lock);
    pthread_mutex_unlock(&out->dev->lock);

    return 0;
}

static int out_dump(const struct audio_stream *stream, int fd)
{
    return 0;
}

static int out_set_parameters(struct audio_stream *stream, const char *kvpairs)
{
    ALOGV("usb:audio_hw::out out_set_parameters() keys:%s", kvpairs);

    struct stream_out *out = (struct stream_out *)stream;

    char value[32];
    int param_val;
    int routing = 0;
    int ret_value = 0;
    int card = -1;
    int device = -1;

    struct str_parms * parms = str_parms_create_str(kvpairs);
    pthread_mutex_lock(&out->dev->lock);
    pthread_mutex_lock(&out->lock);

    param_val = str_parms_get_str(parms, "card", value, sizeof(value));
    if (param_val >= 0)
        card = atoi(value);

    param_val = str_parms_get_str(parms, "device", value, sizeof(value));
    if (param_val >= 0)
        device = atoi(value);

    if (card >= 0 && device >= 0 && !profile_is_cached_for(out->profile, card, device)) {
        /* cannot read pcm device info if playback is active */
        if (!out->standby)
            ret_value = -ENOSYS;
        else {
            int saved_card = out->profile->card;
            int saved_device = out->profile->device;
            out->profile->card = card;
            out->profile->device = device;
            ret_value = profile_read_device_info(out->profile) ? 0 : -EINVAL;
            if (ret_value != 0) {
                out->profile->card = saved_card;
                out->profile->device = saved_device;
            }
        }
    }

    pthread_mutex_unlock(&out->lock);
    pthread_mutex_unlock(&out->dev->lock);
    str_parms_destroy(parms);

    return ret_value;
}

static char * out_get_parameters(const struct audio_stream *stream, const char *keys)
{
    struct stream_out *out = (struct stream_out *)stream;
    pthread_mutex_lock(&out->dev->lock);
    pthread_mutex_lock(&out->lock);

    char * params_str =  device_get_parameters(out->profile, keys);

    pthread_mutex_unlock(&out->lock);
    pthread_mutex_unlock(&out->dev->lock);

    return params_str;
}

static uint32_t out_get_latency(const struct audio_stream_out *stream)
{
    alsa_device_proxy * proxy = &((struct stream_out*)stream)->proxy;
    return proxy_get_latency(proxy);
}

static int out_set_volume(struct audio_stream_out *stream, float left, float right)
{
    return -ENOSYS;
}

/* must be called with hw device and output stream mutexes locked */
static int start_output_stream(struct stream_out *out)
{
    ALOGV("usb:audio_hw::out start_output_stream(card:%d device:%d)",
          out->profile->card, out->profile->device);

    return proxy_open(&out->proxy);
}

static ssize_t out_write(struct audio_stream_out *stream, const void* buffer, size_t bytes)
{
    int ret;
    struct stream_out *out = (struct stream_out *)stream;

    pthread_mutex_lock(&out->dev->lock);
    pthread_mutex_lock(&out->lock);
    if (out->standby) {
        ret = start_output_stream(out);
        if (ret != 0) {
            pthread_mutex_unlock(&out->dev->lock);
            goto err;
        }
        out->standby = false;
    }
    pthread_mutex_unlock(&out->dev->lock);

    alsa_device_proxy* proxy = &out->proxy;
    const void * write_buff = buffer;
    int num_write_buff_bytes = bytes;
    const int num_device_channels = proxy_get_channel_count(proxy); /* what we told alsa */
    const int num_req_channels = out->hal_channel_count; /* what we told AudioFlinger */
    if (num_device_channels != num_req_channels) {
        /* allocate buffer */
        const size_t required_conversion_buffer_size =
                 bytes * num_device_channels / num_req_channels;
        if (required_conversion_buffer_size > out->conversion_buffer_size) {
            out->conversion_buffer_size = required_conversion_buffer_size;
            out->conversion_buffer = realloc(out->conversion_buffer,
                                             out->conversion_buffer_size);
        }
        /* convert data */
        const audio_format_t audio_format = out_get_format(&(out->stream.common));
        const unsigned sample_size_in_bytes = audio_bytes_per_sample(audio_format);
        num_write_buff_bytes =
                adjust_channels(write_buff, num_req_channels,
                                out->conversion_buffer, num_device_channels,
                                sample_size_in_bytes, num_write_buff_bytes);
        write_buff = out->conversion_buffer;
    }

    if (write_buff != NULL && num_write_buff_bytes != 0) {
        proxy_write(&out->proxy, write_buff, num_write_buff_bytes);
    }

    pthread_mutex_unlock(&out->lock);

    return bytes;

err:
    pthread_mutex_unlock(&out->lock);
    if (ret != 0) {
        usleep(bytes * 1000000 / audio_stream_out_frame_size(stream) /
               out_get_sample_rate(&stream->common));
    }

    return bytes;
}

static int out_get_render_position(const struct audio_stream_out *stream, uint32_t *dsp_frames)
{
    return -EINVAL;
}

static int out_get_presentation_position(const struct audio_stream_out *stream,
                                         uint64_t *frames, struct timespec *timestamp)
{
    /* FIXME - This needs to be implemented */
    return -EINVAL;
}

static int out_add_audio_effect(const struct audio_stream *stream, effect_handle_t effect)
{
    return 0;
}

static int out_remove_audio_effect(const struct audio_stream *stream, effect_handle_t effect)
{
    return 0;
}

static int out_get_next_write_timestamp(const struct audio_stream_out *stream, int64_t *timestamp)
{
    return -EINVAL;
}

static int adev_open_output_stream(struct audio_hw_device *dev,
                                   audio_io_handle_t handle,
                                   audio_devices_t devices,
                                   audio_output_flags_t flags,
                                   struct audio_config *config,
                                   struct audio_stream_out **stream_out,
                                   const char *address __unused)
{
    ALOGV("usb:audio_hw::out adev_open_output_stream() handle:0x%X, device:0x%X, flags:0x%X",
          handle, devices, flags);

    struct audio_device *adev = (struct audio_device *)dev;

    struct stream_out *out;

    out = (struct stream_out *)calloc(1, sizeof(struct stream_out));
    if (!out)
        return -ENOMEM;

    /* setup function pointers */
    out->stream.common.get_sample_rate = out_get_sample_rate;
    out->stream.common.set_sample_rate = out_set_sample_rate;
    out->stream.common.get_buffer_size = out_get_buffer_size;
    out->stream.common.get_channels = out_get_channels;
    out->stream.common.get_format = out_get_format;
    out->stream.common.set_format = out_set_format;
    out->stream.common.standby = out_standby;
    out->stream.common.dump = out_dump;
    out->stream.common.set_parameters = out_set_parameters;
    out->stream.common.get_parameters = out_get_parameters;
    out->stream.common.add_audio_effect = out_add_audio_effect;
    out->stream.common.remove_audio_effect = out_remove_audio_effect;
    out->stream.get_latency = out_get_latency;
    out->stream.set_volume = out_set_volume;
    out->stream.write = out_write;
    out->stream.get_render_position = out_get_render_position;
    out->stream.get_presentation_position = out_get_presentation_position;
    out->stream.get_next_write_timestamp = out_get_next_write_timestamp;

    out->dev = adev;

    out->profile = &adev->out_profile;

    // build this to hand to the alsa_device_proxy
    struct pcm_config proxy_config;
    memset(&proxy_config, 0, sizeof(proxy_config));

    int ret = 0;

    /* Rate */
    if (config->sample_rate == 0) {
        proxy_config.rate = config->sample_rate = profile_get_default_sample_rate(out->profile);
    } else if (profile_is_sample_rate_valid(out->profile, config->sample_rate)) {
        proxy_config.rate = config->sample_rate;
    } else {
        proxy_config.rate = config->sample_rate = profile_get_default_sample_rate(out->profile);
        ret = -EINVAL;
    }

    /* Format */
    if (config->format == AUDIO_FORMAT_DEFAULT) {
        proxy_config.format = profile_get_default_format(out->profile);
        config->format = audio_format_from_pcm_format(proxy_config.format);
    } else {
        enum pcm_format fmt = pcm_format_from_audio_format(config->format);
        if (profile_is_format_valid(out->profile, fmt)) {
            proxy_config.format = fmt;
        } else {
            proxy_config.format = profile_get_default_format(out->profile);
            config->format = audio_format_from_pcm_format(proxy_config.format);
            ret = -EINVAL;
        }
    }

    /* Channels */
    unsigned proposed_channel_count = profile_get_default_channel_count(out->profile);
    if (k_force_channels) {
        proposed_channel_count = k_force_channels;
    } else if (config->channel_mask != AUDIO_CHANNEL_NONE) {
        proposed_channel_count = audio_channel_count_from_out_mask(config->channel_mask);
    }
    /* we can expose any channel count mask, and emulate internally. */
    config->channel_mask = audio_channel_out_mask_from_count(proposed_channel_count);
    out->hal_channel_count = proposed_channel_count;
    /* no validity checks are needed as proxy_prepare() forces channel_count to be valid.
     * and we emulate any channel count discrepancies in out_write(). */
    proxy_config.channels = proposed_channel_count;

    proxy_prepare(&out->proxy, out->profile, &proxy_config);

    /* TODO The retry mechanism isn't implemented in AudioPolicyManager/AudioFlinger. */
    ret = 0;

    out->conversion_buffer = NULL;
    out->conversion_buffer_size = 0;

    out->standby = true;

    *stream_out = &out->stream;

    return ret;

err_open:
    free(out);
    *stream_out = NULL;
    return -ENOSYS;
}

static void adev_close_output_stream(struct audio_hw_device *dev,
                                     struct audio_stream_out *stream)
{
    ALOGV("usb:audio_hw::out adev_close_output_stream()");
    struct stream_out *out = (struct stream_out *)stream;

    /* Close the pcm device */
    out_standby(&stream->common);

    free(out->conversion_buffer);

    out->conversion_buffer = NULL;
    out->conversion_buffer_size = 0;

    free(stream);
}

static size_t adev_get_input_buffer_size(const struct audio_hw_device *dev,
                                         const struct audio_config *config)
{
    /* TODO This needs to be calculated based on format/channels/rate */
    return 320;
}

/*
 * IN functions
 */
static uint32_t in_get_sample_rate(const struct audio_stream *stream)
{
    uint32_t rate = proxy_get_sample_rate(&((const struct stream_in *)stream)->proxy);
    ALOGV("in_get_sample_rate() = %d", rate);
    return rate;
}

static int in_set_sample_rate(struct audio_stream *stream, uint32_t rate)
{
    ALOGV("in_set_sample_rate(%d) - NOPE", rate);
    return -ENOSYS;
}

static size_t in_get_buffer_size(const struct audio_stream *stream)
{
    const struct stream_in * in = ((const struct stream_in*)stream);
    return proxy_get_period_size(&in->proxy) * audio_stream_in_frame_size(&(in->stream));
}

static uint32_t in_get_channels(const struct audio_stream *stream)
{
    const struct stream_in *in = (const struct stream_in*)stream;
    return audio_channel_in_mask_from_count(in->hal_channel_count);
}

static audio_format_t in_get_format(const struct audio_stream *stream)
{
    /* TODO Here is the code we need when we support arbitrary input formats
     * alsa_device_proxy * proxy = ((struct stream_in*)stream)->proxy;
     * audio_format_t format = audio_format_from_pcm_format(proxy_get_format(proxy));
     * ALOGV("in_get_format() = %d", format);
     * return format;
     */
    /* Input only supports PCM16 */
    /* TODO When AudioPolicyManager & AudioFlinger supports arbitrary input formats
       rewrite this to return the ACTUAL channel format (above) */
    return AUDIO_FORMAT_PCM_16_BIT;
}

static int in_set_format(struct audio_stream *stream, audio_format_t format)
{
    ALOGV("in_set_format(%d) - NOPE", format);

    return -ENOSYS;
}

static int in_standby(struct audio_stream *stream)
{
    struct stream_in *in = (struct stream_in *)stream;

    pthread_mutex_lock(&in->dev->lock);
    pthread_mutex_lock(&in->lock);

    if (!in->standby) {
        proxy_close(&in->proxy);
        in->standby = true;
    }

    pthread_mutex_unlock(&in->lock);
    pthread_mutex_unlock(&in->dev->lock);

    return 0;
}

static int in_dump(const struct audio_stream *stream, int fd)
{
    return 0;
}

static int in_set_parameters(struct audio_stream *stream, const char *kvpairs)
{
    ALOGV("usb: audio_hw::in in_set_parameters() keys:%s", kvpairs);

    struct stream_in *in = (struct stream_in *)stream;

    char value[32];
    int param_val;
    int routing = 0;
    int ret_value = 0;
    int card = -1;
    int device = -1;

    struct str_parms * parms = str_parms_create_str(kvpairs);

    pthread_mutex_lock(&in->dev->lock);
    pthread_mutex_lock(&in->lock);

    /* Device Connection Message ("card=1,device=0") */
    param_val = str_parms_get_str(parms, "card", value, sizeof(value));
    if (param_val >= 0)
        card = atoi(value);

    param_val = str_parms_get_str(parms, "device", value, sizeof(value));
    if (param_val >= 0)
        device = atoi(value);

    if (card >= 0 && device >= 0 && !profile_is_cached_for(in->profile, card, device)) {
        /* cannot read pcm device info if playback is active */
        if (!in->standby)
            ret_value = -ENOSYS;
        else {
            int saved_card = in->profile->card;
            int saved_device = in->profile->device;
            in->profile->card = card;
            in->profile->device = device;
            ret_value = profile_read_device_info(in->profile) ? 0 : -EINVAL;
            if (ret_value != 0) {
                in->profile->card = saved_card;
                in->profile->device = saved_device;
            }
        }
    }

    pthread_mutex_unlock(&in->lock);
    pthread_mutex_unlock(&in->dev->lock);

    str_parms_destroy(parms);

    return ret_value;
}

static char * in_get_parameters(const struct audio_stream *stream, const char *keys)
{
    struct stream_in *in = (struct stream_in *)stream;

    pthread_mutex_lock(&in->dev->lock);
    pthread_mutex_lock(&in->lock);

    char * params_str =  device_get_parameters(in->profile, keys);

    pthread_mutex_unlock(&in->lock);
    pthread_mutex_unlock(&in->dev->lock);

    return params_str;
}

static int in_add_audio_effect(const struct audio_stream *stream, effect_handle_t effect)
{
    return 0;
}

static int in_remove_audio_effect(const struct audio_stream *stream, effect_handle_t effect)
{
    return 0;
}

static int in_set_gain(struct audio_stream_in *stream, float gain)
{
    return 0;
}

/* must be called with hw device and output stream mutexes locked */
static int start_input_stream(struct stream_in *in)
{
    ALOGV("usb:audio_hw::start_input_stream(card:%d device:%d)",
          in->profile->card, in->profile->device);

    return proxy_open(&in->proxy);
}

/* TODO mutex stuff here (see out_write) */
static ssize_t in_read(struct audio_stream_in *stream, void* buffer, size_t bytes)
{
    size_t num_read_buff_bytes = 0;
    void * read_buff = buffer;
    void * out_buff = buffer;
    int ret = 0;

    struct stream_in * in = (struct stream_in *)stream;

    pthread_mutex_lock(&in->dev->lock);
    pthread_mutex_lock(&in->lock);
    if (in->standby) {
        if (start_input_stream(in) != 0) {
            pthread_mutex_unlock(&in->dev->lock);
            goto err;
        }
        in->standby = false;
    }
    pthread_mutex_unlock(&in->dev->lock);


    alsa_device_profile * profile = in->profile;

    /*
     * OK, we need to figure out how much data to read to be able to output the requested
     * number of bytes in the HAL format (16-bit, stereo).
     */
    num_read_buff_bytes = bytes;
    int num_device_channels = proxy_get_channel_count(&in->proxy);
    int num_req_channels = in->hal_channel_count;

    if (num_device_channels != num_req_channels) {
        num_read_buff_bytes = (num_device_channels * num_read_buff_bytes) / num_req_channels;
    }

    enum pcm_format format = proxy_get_format(&in->proxy);
    if (format == PCM_FORMAT_S24_3LE) {
        /* 24-bit USB device */
        num_read_buff_bytes = (3 * num_read_buff_bytes) / 2;
    } else if (format == PCM_FORMAT_S32_LE) {
        /* 32-bit USB device */
        num_read_buff_bytes = num_read_buff_bytes * 2;
    }

    /* Setup/Realloc the conversion buffer (if necessary). */
    if (num_read_buff_bytes != bytes) {
        if (num_read_buff_bytes > in->conversion_buffer_size) {
            /*TODO Remove this when AudioPolicyManger/AudioFlinger support arbitrary formats
              (and do these conversions themselves) */
            in->conversion_buffer_size = num_read_buff_bytes;
            in->conversion_buffer = realloc(in->conversion_buffer, in->conversion_buffer_size);
        }
        read_buff = in->conversion_buffer;
    }

    ret = proxy_read(&in->proxy, read_buff, num_read_buff_bytes);
    if (ret == 0) {
        /*
         * Do any conversions necessary to send the data in the format specified to/by the HAL
         * (but different from the ALSA format), such as 24bit ->16bit, or 4chan -> 2chan.
         */
        if (format != PCM_FORMAT_S16_LE) {
            /* we need to convert */
            if (num_device_channels != num_req_channels) {
                out_buff = read_buff;
            }

            if (format == PCM_FORMAT_S24_3LE) {
                num_read_buff_bytes =
                    convert_24_3_to_16(read_buff, num_read_buff_bytes / 3, out_buff);
            } else if (format == PCM_FORMAT_S32_LE) {
                num_read_buff_bytes =
                    convert_32_to_16(read_buff, num_read_buff_bytes / 4, out_buff);
            } else {
                LOG_ALWAYS_FATAL("Unsupported format");
                num_read_buff_bytes = 0;
                goto err;
            }
        }

        if (num_device_channels != num_req_channels) {
            // ALOGV("chans dev:%d req:%d", num_device_channels, num_req_channels);

            out_buff = buffer;
            /* Num Channels conversion */
            if (num_device_channels != num_req_channels) {
                audio_format_t audio_format = in_get_format(&(in->stream.common));
                unsigned sample_size_in_bytes = audio_bytes_per_sample(audio_format);

                num_read_buff_bytes =
                    adjust_channels(read_buff, num_device_channels,
                                    out_buff, num_req_channels,
                                    sample_size_in_bytes, num_read_buff_bytes);
            }
        }

        /* no need to acquire in->dev->lock to read mic_muted here as we don't change its state */
        if (num_read_buff_bytes > 0 && in->dev->mic_muted)
            memset(buffer, 0, num_read_buff_bytes);
<<<<<<< HEAD
    } else {
        num_read_buff_bytes = 0;
=======
    } else if (ret == -ENODEV) {
            num_read_buff_bytes = 0; //reset the  value after USB headset is unplugged
>>>>>>> 83b47a68
    }

err:
    pthread_mutex_unlock(&in->lock);

    return num_read_buff_bytes;
}

static uint32_t in_get_input_frames_lost(struct audio_stream_in *stream)
{
    return 0;
}

static int adev_open_input_stream(struct audio_hw_device *dev,
                                  audio_io_handle_t handle,
                                  audio_devices_t devices,
                                  struct audio_config *config,
                                  struct audio_stream_in **stream_in,
                                  audio_input_flags_t flags __unused,
                                  const char *address __unused,
                                  audio_source_t source __unused)
{
    ALOGV("usb: in adev_open_input_stream() rate:%" PRIu32 ", chanMask:0x%" PRIX32 ", fmt:%" PRIu8,
          config->sample_rate, config->channel_mask, config->format);

    struct stream_in *in = (struct stream_in *)calloc(1, sizeof(struct stream_in));
    int ret = 0;

    if (in == NULL)
        return -ENOMEM;

    /* setup function pointers */
    in->stream.common.get_sample_rate = in_get_sample_rate;
    in->stream.common.set_sample_rate = in_set_sample_rate;
    in->stream.common.get_buffer_size = in_get_buffer_size;
    in->stream.common.get_channels = in_get_channels;
    in->stream.common.get_format = in_get_format;
    in->stream.common.set_format = in_set_format;
    in->stream.common.standby = in_standby;
    in->stream.common.dump = in_dump;
    in->stream.common.set_parameters = in_set_parameters;
    in->stream.common.get_parameters = in_get_parameters;
    in->stream.common.add_audio_effect = in_add_audio_effect;
    in->stream.common.remove_audio_effect = in_remove_audio_effect;

    in->stream.set_gain = in_set_gain;
    in->stream.read = in_read;
    in->stream.get_input_frames_lost = in_get_input_frames_lost;

    in->dev = (struct audio_device *)dev;

    in->profile = &in->dev->in_profile;

    struct pcm_config proxy_config;
    memset(&proxy_config, 0, sizeof(proxy_config));

    /* Rate */
    if (config->sample_rate == 0) {
        proxy_config.rate = config->sample_rate = profile_get_default_sample_rate(in->profile);
    } else if (profile_is_sample_rate_valid(in->profile, config->sample_rate)) {
        proxy_config.rate = config->sample_rate;
    } else {
        proxy_config.rate = config->sample_rate = profile_get_default_sample_rate(in->profile);
        ret = -EINVAL;
    }

    /* Format */
    /* until the framework supports format conversion, just take what it asks for
     * i.e. AUDIO_FORMAT_PCM_16_BIT */
    if (config->format == AUDIO_FORMAT_DEFAULT) {
        /* just return AUDIO_FORMAT_PCM_16_BIT until the framework supports other input
         * formats */
        config->format = AUDIO_FORMAT_PCM_16_BIT;
        proxy_config.format = PCM_FORMAT_S16_LE;
    } else if (config->format == AUDIO_FORMAT_PCM_16_BIT) {
        /* Always accept AUDIO_FORMAT_PCM_16_BIT until the framework supports other input
         * formats */
        proxy_config.format = PCM_FORMAT_S16_LE;
    } else {
        /* When the framework support other formats, validate here */
        config->format = AUDIO_FORMAT_PCM_16_BIT;
        proxy_config.format = PCM_FORMAT_S16_LE;
        ret = -EINVAL;
    }

    /* Channels */
    unsigned proposed_channel_count = profile_get_default_channel_count(in->profile);
    if (k_force_channels) {
        proposed_channel_count = k_force_channels;
    } else if (config->channel_mask != AUDIO_CHANNEL_NONE) {
        proposed_channel_count = audio_channel_count_from_in_mask(config->channel_mask);
    }

    /* we can expose any channel count mask, and emulate internally. */
    config->channel_mask = audio_channel_in_mask_from_count(proposed_channel_count);
    in->hal_channel_count = proposed_channel_count;
    proxy_config.channels = profile_get_default_channel_count(in->profile);
    proxy_prepare(&in->proxy, in->profile, &proxy_config);

    in->standby = true;

    in->conversion_buffer = NULL;
    in->conversion_buffer_size = 0;

    *stream_in = &in->stream;

    return ret;
}

static void adev_close_input_stream(struct audio_hw_device *dev, struct audio_stream_in *stream)
{
    struct stream_in *in = (struct stream_in *)stream;

    /* Close the pcm device */
    in_standby(&stream->common);

    free(in->conversion_buffer);

    free(stream);
}

/*
 * ADEV Functions
 */
static int adev_set_parameters(struct audio_hw_device *dev, const char *kvpairs)
{
    ALOGV("audio_hw:usb adev_set_parameters(%s)", kvpairs);

    struct audio_device * adev = (struct audio_device *)dev;

    char value[32];
    int param_val;

    struct str_parms * parms = str_parms_create_str(kvpairs);

    /* Check for the "disconnect" message */
    param_val = str_parms_get_str(parms, "disconnect", value, sizeof(value));
    if (param_val >= 0) {
        audio_devices_t device = (audio_devices_t)atoi(value);

        param_val = str_parms_get_str(parms, "card", value, sizeof(value));
        int alsa_card = param_val >= 0 ? atoi(value) : -1;

        param_val = str_parms_get_str(parms, "device", value, sizeof(value));
        int alsa_device = param_val >= 0 ? atoi(value) : -1;

        if (alsa_card >= 0 && alsa_device >= 0) {
            /* "decache" the profile */
            pthread_mutex_lock(&adev->lock);
            if (device == AUDIO_DEVICE_OUT_USB_DEVICE &&
                profile_is_cached_for(&adev->out_profile, alsa_card, alsa_device)) {
                profile_decache(&adev->out_profile);
            }
            if (device == AUDIO_DEVICE_IN_USB_DEVICE &&
                profile_is_cached_for(&adev->in_profile, alsa_card, alsa_device)) {
                profile_decache(&adev->in_profile);
            }
            pthread_mutex_unlock(&adev->lock);
        }
    }

    str_parms_destroy(parms);

    return 0;
}

static char * adev_get_parameters(const struct audio_hw_device *dev, const char *keys)
{
    return strdup("");
}

static int adev_init_check(const struct audio_hw_device *dev)
{
    return 0;
}

static int adev_set_voice_volume(struct audio_hw_device *dev, float volume)
{
    return -ENOSYS;
}

static int adev_set_master_volume(struct audio_hw_device *dev, float volume)
{
    return -ENOSYS;
}

static int adev_set_mode(struct audio_hw_device *dev, audio_mode_t mode)
{
    return 0;
}

static int adev_set_mic_mute(struct audio_hw_device *dev, bool state)
{
    struct audio_device * adev = (struct audio_device *)dev;
    pthread_mutex_lock(&adev->lock);
    adev->mic_muted = state;
    pthread_mutex_unlock(&adev->lock);
    return -ENOSYS;
}

static int adev_get_mic_mute(const struct audio_hw_device *dev, bool *state)
{
    return -ENOSYS;
}

static int adev_dump(const audio_hw_device_t *device, int fd)
{
    return 0;
}

static int adev_close(hw_device_t *device)
{
    struct audio_device *adev = (struct audio_device *)device;
    free(device);

    return 0;
}

static int adev_open(const hw_module_t* module, const char* name, hw_device_t** device)
{
    if (strcmp(name, AUDIO_HARDWARE_INTERFACE) != 0)
        return -EINVAL;

    struct audio_device *adev = calloc(1, sizeof(struct audio_device));
    if (!adev)
        return -ENOMEM;

    profile_init(&adev->out_profile, PCM_OUT);
    profile_init(&adev->in_profile, PCM_IN);

    adev->hw_device.common.tag = HARDWARE_DEVICE_TAG;
    adev->hw_device.common.version = AUDIO_DEVICE_API_VERSION_2_0;
    adev->hw_device.common.module = (struct hw_module_t *)module;
    adev->hw_device.common.close = adev_close;

    adev->hw_device.init_check = adev_init_check;
    adev->hw_device.set_voice_volume = adev_set_voice_volume;
    adev->hw_device.set_master_volume = adev_set_master_volume;
    adev->hw_device.set_mode = adev_set_mode;
    adev->hw_device.set_mic_mute = adev_set_mic_mute;
    adev->hw_device.get_mic_mute = adev_get_mic_mute;
    adev->hw_device.set_parameters = adev_set_parameters;
    adev->hw_device.get_parameters = adev_get_parameters;
    adev->hw_device.get_input_buffer_size = adev_get_input_buffer_size;
    adev->hw_device.open_output_stream = adev_open_output_stream;
    adev->hw_device.close_output_stream = adev_close_output_stream;
    adev->hw_device.open_input_stream = adev_open_input_stream;
    adev->hw_device.close_input_stream = adev_close_input_stream;
    adev->hw_device.dump = adev_dump;

    *device = &adev->hw_device.common;

    return 0;
}

static struct hw_module_methods_t hal_module_methods = {
    .open = adev_open,
};

struct audio_module HAL_MODULE_INFO_SYM = {
    .common = {
        .tag = HARDWARE_MODULE_TAG,
        .module_api_version = AUDIO_MODULE_API_VERSION_0_1,
        .hal_api_version = HARDWARE_HAL_API_VERSION,
        .id = AUDIO_HARDWARE_MODULE_ID,
        .name = "USB audio HW HAL",
        .author = "The Android Open Source Project",
        .methods = &hal_module_methods,
    },
};<|MERGE_RESOLUTION|>--- conflicted
+++ resolved
@@ -869,13 +869,8 @@
         /* no need to acquire in->dev->lock to read mic_muted here as we don't change its state */
         if (num_read_buff_bytes > 0 && in->dev->mic_muted)
             memset(buffer, 0, num_read_buff_bytes);
-<<<<<<< HEAD
     } else {
-        num_read_buff_bytes = 0;
-=======
-    } else if (ret == -ENODEV) {
-            num_read_buff_bytes = 0; //reset the  value after USB headset is unplugged
->>>>>>> 83b47a68
+        num_read_buff_bytes = 0; // reset the value after USB headset is unplugged
     }
 
 err:

--- conflicted
+++ resolved
@@ -743,17 +743,10 @@
         unsigned bit_mask = 1;
         for (bit_index = 0; bit_index < bits_per_slot  && table_index < table_size; bit_index++) {
             if ((mask->bits[slot_index] & bit_mask) != 0) {
-<<<<<<< HEAD
-                /* just return the first one */
-                return table_index < table_size
-                           ? pcm_format_value_map[table_index]
-                           : (int)AUDIO_FORMAT_INVALID;
-=======
                 if (table_index != 0) { /* Don't pick 8-bit */
                     /* just return the first one */
                     return pcm_format_value_map[table_index];
                 }
->>>>>>> 0467a5fe
             }
             bit_mask <<= 1;
             table_index++;
@@ -937,13 +930,6 @@
     }
     config->period_count = pcm_params_get_min(alsa_hw_params, PCM_PARAM_PERIODS);
 
-<<<<<<< HEAD
-    config->format = get_pcm_format_for_mask(pcm_params_get_mask(alsa_hw_params, PCM_PARAM_FORMAT));
-
-    pcm_params_free(alsa_hw_params);
-
-    return 0;
-=======
     int format = get_pcm_format_for_mask(pcm_params_get_mask(alsa_hw_params, PCM_PARAM_FORMAT));
     if (format == -1) {
         ret = -EINVAL;
@@ -953,7 +939,6 @@
 
     pcm_params_free(alsa_hw_params);
     return ret;
->>>>>>> 0467a5fe
 }
 
 /*
